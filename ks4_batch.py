import os
import re
import numpy as np
from kilosort import run_kilosort
from kilosort.io import save_preprocessing, load_ops
from pathlib import Path

"""
Run kilosort4. Use settings dictionary to change kilosort settings for the run.
"""
def kilosort(data_path: str, results_path: str, probe_path: str = '8_tetrode.mat', num_channels: int = 32, save_preprocessed: bool = True):
    # Initialize paths
    data_path = Path(data_path)
    results_path = Path(results_path)

    # Handle numpy files by temporarily converting to .bin format   
    if data_path.suffix == '.npy':
        # Load .npy file and save as binary
        data = np.load(data_path)
        print(f"Data import shape:{data.shape}")
        data_min = data.min()
        data_max = data.max()
        data_mean = data.mean()
        data_std = data.std()
        data = data.reshape(-1, order = 'F')
        temp_bin_path = data_path.parent / 'temp.bin'
        data.tofile(temp_bin_path)
        print(f"Created temporary binary file: {temp_bin_path}")

        # Create temporary binary file in data parent directory
        data_path = data_path.parent / 'temp.bin'
      
    else:
        data = np.load(data_path)

    # Take a sliding window (30k samples, 10k sample overlap) and get the np.min and np.max values
    # Should probably apply this within channels
    window_size = 30000
    overlap = 10000
    num_windows = (data.shape[0] - window_size) // (window_size - overlap) + 1
    min_vals = np.zeros(num_windows)
    max_vals = np.zeros(num_windows)
    for i in range(num_windows):
        start = i * (window_size - overlap)
        end = start + window_size
        min_vals[i] = np.min(data[start:end])
        max_vals[i] = np.max(data[start:end])
    # Get mean of min and max values
    avg_min_val = np.mean(min_vals)
    avg_max_val = np.mean(max_vals)
    clip_mult = 2

    # If datapoint exceeds clip_mult*max_val, set datapoint to zero
    data[data > clip_mult*avg_max_val] = 0
    # If datapoint is less than 5*min_val, set to zero
    data[data < clip_mult*avg_min_val] = 0

    # Create results directory if it doesn't exist
    results_path.mkdir(parents=True, exist_ok=True)

    # Define Kilosort4 settings for the current run
    settings = {'data_dir': data_path.parent, 'n_chan_bin': num_channels, 'Th_universal': 10, 'Th_learned': 9, 'nblocks': 0, 'drift_smoothing': [0, 0, 0], 'dminx': 20, 'artifact_threshold': np.inf, 'batch_size': 60000}

    # Run Kilosort 4
    try:
        ops, st, clu, tF, Wall, similar_templates, is_ref, est_contam_rate, kept_spikes = \
            run_kilosort(
                settings=settings, 
                probe_name=Path.cwd() / probe_path,
                save_preprocessed_copy=save_preprocessed,
                do_CAR= False,
                results_dir=results_path
                )
        
        # Delete temporary binary file from drive if it exists
        temp_bin_path = data_path.parent / 'temp.bin'
        if temp_bin_path.exists():
            temp_bin_path.unlink()

        # Write to 'good' units summary
<<<<<<< HEAD
        unit_summary(data_path, results_path, data_min, data_max, data_mean, data_std, avg_min_val, avg_max_val, clip_mult, error=False)
=======
        unit_summary(data_path, results_path, data_min, data_max, data_mean, data_std, clip_min_val, clip_max_val, error=False)
>>>>>>> b9bc5607
        
        # Return results
        return ops, st, clu, tF, Wall, similar_templates, is_ref, est_contam_rate, kept_spikes
    
    except:
        # Write error to log
<<<<<<< HEAD
        unit_summary(data_path, results_path, data_min, data_max, data_mean, data_std, avg_min_val, avg_max_val, clip_mult, error=True)
=======
        unit_summary(data_path, results_path, data_min, data_max, data_mean, data_std, clip_min_val, clip_max_val, error=True)
>>>>>>> b9bc5607
        return None
    
"""
Helper Functions Below
"""

# Get the name of the last two directories in data path
def get_savedirs(path):
    path = str(path)
    parts = path.split(os.path.sep)
    return os.path.sep.join(parts[-3:-1])

# Get all mua.npy files in a directory and its subdirectories
def get_mua_paths(directory: str, print_paths=False) -> list:
    paths = [f for f in Path(directory).glob('**/*.npy') if 'mua' in f.name]
    print(f'Found {len(paths)} mua.npy files')
    if print_paths:
        show_paths(paths)
    return paths

# Get all continuous.dat files in a directory and its subdirectories
def get_continuous_paths(directory: str, print_paths=False) -> list:
    paths = [f for f in Path(directory).glob('**/*.dat') if 'continuous' in f.name]
    print(f'Found {len(paths)} continuous.dat files')
    if print_paths:
        show_paths(paths)
    return paths

# Print collected paths and their indices
def show_paths(data_paths):
    for ii, path in enumerate(data_paths):
        print(f"{ii} {path}")

# Grab the number of single units found from kilosort.log and append them to a summary txt file
def unit_summary(data_path, results_path, data_min, data_max, data_mean, data_std, avg_min_val, avg_max_val, clip_mult, error=False):

    mouse_session = get_savedirs(data_path)
    savedir = results_path.parents[1]
    
    log_file = savedir / mouse_session / "kilosort4.log"
    output_file = savedir / "good_units.txt"

    with open(log_file, 'r') as file:
        content = file.read()
    
    # Use regex to find the number before "units"
    pattern = r'(\d{1,3}) units found with good refractory periods'
    match = re.search(pattern, content)

    if match and not error:
        # Extract the number from the first capture group
        num_units = match.group(1)
        
        # Append the number to the output file
        with open(output_file, 'a') as outfile:
            outfile.write(f"{mouse_session} - {num_units} units - min: {data_min} max: {data_max} mean: {round(data_mean, 3)} std: {round(data_std, 3)} avg_min: {round(avg_min_val, 3)}, avg_max: {round(avg_max_val, 3)}, clip_mult: {clip_mult}\n")
    elif error:
        with open(output_file, 'a') as outfile:
            outfile.write(f"{mouse_session} - Kilosort failed - min: {data_min} max: {data_max} mean: {round(data_mean, 3)} std: {round(data_std, 3)} avg_min: {round(avg_min_val, 3)}, avg_max: {round(avg_max_val, 3)}, clip_mult: {clip_mult}\n")
    else:
        with open(output_file, 'a') as outfile:
            outfile.write(f"{mouse_session} - No matching pattern found in the log file\n")

    print(f"Summary written to {output_file}")<|MERGE_RESOLUTION|>--- conflicted
+++ resolved
@@ -35,25 +35,27 @@
 
     # Take a sliding window (30k samples, 10k sample overlap) and get the np.min and np.max values
     # Should probably apply this within channels
-    window_size = 30000
-    overlap = 10000
-    num_windows = (data.shape[0] - window_size) // (window_size - overlap) + 1
-    min_vals = np.zeros(num_windows)
-    max_vals = np.zeros(num_windows)
-    for i in range(num_windows):
-        start = i * (window_size - overlap)
-        end = start + window_size
-        min_vals[i] = np.min(data[start:end])
-        max_vals[i] = np.max(data[start:end])
-    # Get mean of min and max values
-    avg_min_val = np.mean(min_vals)
-    avg_max_val = np.mean(max_vals)
-    clip_mult = 2
+    for ii in range(data.shape[0]):
+        
+        window_size = 30000
+        overlap = 10000
+        num_windows = (data.shape[0] - window_size) // (window_size - overlap) + 1
+        min_vals = np.zeros(num_windows)
+        max_vals = np.zeros(num_windows)
+        for i in range(num_windows):
+            start = i * (window_size - overlap)
+            end = start + window_size
+            min_vals[i] = np.min(data[start:end])
+            max_vals[i] = np.max(data[start:end])
+        # Get mean of min and max values
+        avg_min_val = np.mean(min_vals)
+        avg_max_val = np.mean(max_vals)
+        clip_mult = 2
 
-    # If datapoint exceeds clip_mult*max_val, set datapoint to zero
-    data[data > clip_mult*avg_max_val] = 0
-    # If datapoint is less than 5*min_val, set to zero
-    data[data < clip_mult*avg_min_val] = 0
+        # If datapoint exceeds clip_mult*max_val, set datapoint to zero
+        data[data > clip_mult*avg_max_val] = 0
+        # If datapoint is less than 5*min_val, set to zero
+        data[data < clip_mult*avg_min_val] = 0
 
     # Create results directory if it doesn't exist
     results_path.mkdir(parents=True, exist_ok=True)
@@ -78,22 +80,14 @@
             temp_bin_path.unlink()
 
         # Write to 'good' units summary
-<<<<<<< HEAD
         unit_summary(data_path, results_path, data_min, data_max, data_mean, data_std, avg_min_val, avg_max_val, clip_mult, error=False)
-=======
-        unit_summary(data_path, results_path, data_min, data_max, data_mean, data_std, clip_min_val, clip_max_val, error=False)
->>>>>>> b9bc5607
         
         # Return results
         return ops, st, clu, tF, Wall, similar_templates, is_ref, est_contam_rate, kept_spikes
     
     except:
         # Write error to log
-<<<<<<< HEAD
         unit_summary(data_path, results_path, data_min, data_max, data_mean, data_std, avg_min_val, avg_max_val, clip_mult, error=True)
-=======
-        unit_summary(data_path, results_path, data_min, data_max, data_mean, data_std, clip_min_val, clip_max_val, error=True)
->>>>>>> b9bc5607
         return None
     
 """
@@ -149,10 +143,10 @@
         
         # Append the number to the output file
         with open(output_file, 'a') as outfile:
-            outfile.write(f"{mouse_session} - {num_units} units - min: {data_min} max: {data_max} mean: {round(data_mean, 3)} std: {round(data_std, 3)} avg_min: {round(avg_min_val, 3)}, avg_max: {round(avg_max_val, 3)}, clip_mult: {clip_mult}\n")
+            outfile.write(f"{mouse_session} - {num_units} units - min: {data_min} max: {data_max} std: {round(data_std, 3)} avg_min: {round(avg_min_val, 3)}, avg_max: {round(avg_max_val, 3)}, clip_mult: {clip_mult}\n")
     elif error:
         with open(output_file, 'a') as outfile:
-            outfile.write(f"{mouse_session} - Kilosort failed - min: {data_min} max: {data_max} mean: {round(data_mean, 3)} std: {round(data_std, 3)} avg_min: {round(avg_min_val, 3)}, avg_max: {round(avg_max_val, 3)}, clip_mult: {clip_mult}\n")
+            outfile.write(f"{mouse_session} - Kilosort failed - min: {data_min} max: {data_max} std: {round(data_std, 3)} avg_min: {round(avg_min_val, 3)}, avg_max: {round(avg_max_val, 3)}, clip_mult: {clip_mult}\n")
     else:
         with open(output_file, 'a') as outfile:
             outfile.write(f"{mouse_session} - No matching pattern found in the log file\n")
